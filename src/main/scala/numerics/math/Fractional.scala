package numerics.math

import scala.{specialized => spec}

trait Fractional[@spec(Float,Double) A] extends Field[A] with Order[A] {
  def ceil(a:A):A
  def floor(a:A):A
}

class FractionalOps[@spec(Int,Long,Float,Double) A](lhs:A)(implicit ev:Fractional[A]) {
  def ceil = ev.ceil(lhs)
  def floor = ev.floor(lhs)
}

object Fractional {
  implicit object FloatIsFractional extends FloatIsFractional
  implicit object DoubleIsFractional extends DoubleIsFractional
  implicit object BigDecimalIsFractional extends BigDecimalIsFractional
  implicit object RationalIsFractional extends RationalIsFractional
<<<<<<< HEAD
  implicit object RealIsFractional extends RealIsFractional
}

trait FloatIsFractional extends Fractional[Float] with FloatIsField with FloatOrder
trait DoubleIsFractional extends Fractional[Double] with DoubleIsField with DoubleOrder
trait BigDecimalIsFractional extends Fractional[BigDecimal] with BigDecimalIsField with BigDecimalOrder
trait RationalIsFractional extends Fractional[Rational] with RationalIsField with RationalOrder
trait RealIsFractional extends Fractional[Real] with RealIsField with RealOrder
=======

  def apply[A](implicit f:Fractional[A]) = f
}

trait FloatIsFractional extends Fractional[Float] with FloatIsField with FloatOrder {
  def ceil(a:Float) = scala.math.ceil(a).toFloat
  def floor(a:Float) = scala.math.floor(a).toFloat
}

trait DoubleIsFractional extends Fractional[Double] with DoubleIsField with DoubleOrder {
  def ceil(a:Double) = scala.math.ceil(a)
  def floor(a:Double) = scala.math.floor(a)
}

trait BigDecimalIsFractional extends Fractional[BigDecimal]
with BigDecimalIsField with BigDecimalOrder {
  def ceil(a:BigDecimal) = {
    val (q, r) = a /% 1
    if (r > 0) q + BigDecimal(1) else q
  }
  def floor(a:BigDecimal) = a.quot(1)
}

trait RationalIsFractional extends Fractional[Rational]
with RationalIsField with RationalOrder {
  def ceil(a:Rational) = {
    val (q, r) = a.toBigDecimal /% 1
    Rational((if (r > 0) q + BigDecimal(1) else q).toBigInt, 1)
  }
  def floor(a:Rational) = Rational(a.toBigInt, 1)
}
>>>>>>> 47e32468
<|MERGE_RESOLUTION|>--- conflicted
+++ resolved
@@ -17,16 +17,7 @@
   implicit object DoubleIsFractional extends DoubleIsFractional
   implicit object BigDecimalIsFractional extends BigDecimalIsFractional
   implicit object RationalIsFractional extends RationalIsFractional
-<<<<<<< HEAD
   implicit object RealIsFractional extends RealIsFractional
-}
-
-trait FloatIsFractional extends Fractional[Float] with FloatIsField with FloatOrder
-trait DoubleIsFractional extends Fractional[Double] with DoubleIsField with DoubleOrder
-trait BigDecimalIsFractional extends Fractional[BigDecimal] with BigDecimalIsField with BigDecimalOrder
-trait RationalIsFractional extends Fractional[Rational] with RationalIsField with RationalOrder
-trait RealIsFractional extends Fractional[Real] with RealIsField with RealOrder
-=======
 
   def apply[A](implicit f:Fractional[A]) = f
 }
@@ -41,6 +32,32 @@
   def floor(a:Double) = scala.math.floor(a)
 }
 
+
+/**
+ * A generic implementation of ceil/floor that can be mixed in.
+ */
+trait GenericCeilAndFloor[A] { self: Fractional[A] =>
+  def ceil(a: A) = {
+    val i = self.fromBigInt(self.toBigInt(a))
+
+    if (i == a || self.lt(a, self.fromInt(0))) {
+      i
+    } else {
+      self.plus(i, self.fromInt(1))
+    }
+  }
+
+  def floor(a: A) = {
+    val i = self.fromBigInt(self.toBigInt(a))
+
+    if (i == a || self.gt(a, self.fromInt(0))) {
+      i
+    } else {
+      self.plus(i, self.fromInt(1))
+    }
+  }
+}
+
 trait BigDecimalIsFractional extends Fractional[BigDecimal]
 with BigDecimalIsField with BigDecimalOrder {
   def ceil(a:BigDecimal) = {
@@ -51,11 +68,7 @@
 }
 
 trait RationalIsFractional extends Fractional[Rational]
-with RationalIsField with RationalOrder {
-  def ceil(a:Rational) = {
-    val (q, r) = a.toBigDecimal /% 1
-    Rational((if (r > 0) q + BigDecimal(1) else q).toBigInt, 1)
-  }
-  def floor(a:Rational) = Rational(a.toBigInt, 1)
-}
->>>>>>> 47e32468
+with RationalIsField with RationalOrder with GenericCeilAndFloor[Rational]
+
+trait RealIsFractional extends Fractional[Real]
+with RealIsField with RealOrder with GenericCeilAndFloor[Real]